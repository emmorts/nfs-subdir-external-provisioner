--- conflicted
+++ resolved
@@ -3,11 +3,7 @@
 **NFS subdir external provisioner** is an automatic provisioner that use your _existing and already configured_ NFS server to support dynamic provisioning of Kubernetes Persistent Volumes via Persistent Volume Claims. Persistent volumes are provisioned as `${namespace}-${pvcName}-${pvName}`.
 
 Note: This repository is migrated from https://github.com/kubernetes-incubator/external-storage/tree/master/nfs-client. As part of the migration:
-<<<<<<< HEAD
-- The container image name and repository has changed to `gcr.io/k8s-staging-sig-storage` and `nfs-subdir-external-provisioner` respectively.
-=======
 - The container image name and repository has changed to `k8s.gcr.io/sig-storage` and `nfs-subdir-external-provisioner` respectively.
->>>>>>> 65ce8894
 - To maintain backward compatibility with earlier deployment files, the naming of NFS Client Provisioner is retained as `nfs-client-provisioner` in the deployment YAMLs.
 - One of the pending areas for development on this repository is to add automated e2e tests. If you would like to contribute, please raise an issue or reach us on the Kubernetes slack #sig-storage channel.
 
